#!/usr/bin/env node

'use strict';

var program = require('commander');
var fs = require('fs');
var os = require('os');
var platform = os.platform();
var path = require('path');
var prompt = require('prompt');
var colors = require('colors/safe');
var storj = require('storj-lib');
var merge = require('merge');
var logger = require('./logger');
var log = logger().log;
var utils = require('./utils');
var actions = require('./index');
var url = require('url');

var HOME = platform !== 'win32' ? process.env.HOME : process.env.USERPROFILE;
var DATADIR = path.join(HOME, '.storjcli');

if (!storj.utils.existsSync(DATADIR)) {
  fs.mkdirSync(DATADIR);
}

prompt.message = colors.bold.cyan(' [...]');
prompt.delimiter = colors.cyan('  > ');
program._storj = {};

program.version(
  'Storjcli: ' + require('../package').version + ' | ' +
  'Core: ' + storj.version.software
);
program.option('-u, --url <url>', 'set the base url for the api');
program.option('-n, --byname', 'treat ids as names');
program.option('-k, --keypass <password>', 'unlock keyring without prompt');
program.option('-d, --debug', 'display debug data', 4);

program._storj.loglevel = function() {
  return program.debug || 3;
};

program._storj.getURL = function() {
  return program.url || process.env.STORJ_BRIDGE || 'https://api.storj.io';
};

program._storj.path = function(prefix) {
  var file = prefix + url.parse(program._storj.getURL()).hostname +')';
  return path.join(DATADIR, file);
};

program._storj.keypath = program._storj.path('id_ecdsa_(');
program._storj.idpath = program._storj.path('id_user_(');

program._storj.PrivateClient = function(options) {
  if (typeof options === 'undefined') {
    options = {};
  }

  options.blacklistFolder = DATADIR;
  options.requestTimeout = options.requestTimeout || 10000;

  return storj.BridgeClient(program._storj.getURL(), merge({
    keyPair: program._storj.loadKeyPair(),
    logger: logger(program._storj.loglevel()).log
  }, options));
};

program._storj.PublicClient = function() {
  return storj.BridgeClient(
    program._storj.getURL(),
    { logger: logger(program._storj.loglevel()).log }
  );
};

program._storj.getKeyPass = function() {
  return program.keypass || process.env.STORJ_KEYPASS || null;
};

program._storj.loadKeyPair = function(){
  if (!storj.utils.existsSync(program._storj.keypath)) {
    log('error', 'You have not authenticated, please login.');
    process.exit(1);
  }

  return storj.KeyPair(fs.readFileSync(program._storj.keypath).toString());
};

/**
  * Calculate real bucket id from either bucket name or id
  * @param {String} bucketArg - Bucket name or bucket id
  * @param {String} [userId] - override your own id
  */
<<<<<<< HEAD
program._storj.getRealBucketId = function(bucketArg, userId){
  // return bucketArg if we don't have a userId
  if (!storj.utils.existsSync(program._storj.idpath()) && !userId) {
    return bucketArg;
  }
  // retrieve our own id if one was not passed in
  if(!userId){
    userId = fs.readFileSync(program._storj.idpath()).toString();
  }
  // translate to name if argument doesn't match id or resolution is forced
=======
program._storj.getRealBucketId = function(bucketArg){
  if (!storj.utils.existsSync(program._storj.idpath)) {

    return bucketArg;
  }
  var userId = fs.readFileSync(program._storj.idpath).toString();
>>>>>>> fdd6448d
  if(!bucketArg.match(/^[0-9a-f]{24}$/i) || program.byname){
    return storj.utils.calculateBucketId(userId, bucketArg);
  }
  return bucketArg;
};

/**
  * Calculate real file id from either file name or id
  * @param {String} bucketId - Bucket id
  * @param {String} fileArg - file name or file id
  */
program._storj.getRealFileId = function(bucketId, fileArg){
  if(!fileArg.match(/^[0-9a-f]{24}$/i) || program.byname){
    return storj.utils.calculateFileId(bucketId, fileArg);
  }
  return fileArg;
};

var ACTIONS = {
  fallthrough: function(command) {
    log(
      'error',
      'Unknown command "%s", please use --help for assistance',
      command
    );
    program.help();
  },
  upload: function(bucket, filepath, env) {
    bucket = program._storj.getRealBucketId(bucket, env.user);
    var options = {
      filepath: filepath,
      keypass: program._storj.getKeyPass(),
      env: env
    };
    var uploader;

    try {
      uploader = new actions.Uploader(
        program._storj.PrivateClient,
        bucket,
        options
      );
    } catch(err) {
      return log('error', err.message);
    }

    uploader.start(function(err) {
      if (err) {
        log('error', err.message);
        process.exit(1);
      }
    });
  },
  download: function(bucket, id, filepath, env) {
    bucket = program._storj.getRealBucketId(bucket, env.user);
    id = program._storj.getRealFileId(bucket, id);
    var options = {
      filepath: filepath,
      keypass: program._storj.getKeyPass(),
      env: env
    };
    var downloader;

    try {
      downloader = new actions.Downloader(
        program._storj.PrivateClient,
        id,
        bucket,
        options
      );
    } catch(err) {
      return log('error', err.message);
    }

    downloader.start(function(err) {
      if (err) {
        log('error', err.message);
        process.exit(1);
      }
    });
  }
};

program
  .command('get-info')
  .description('get remote api information')
  .action(actions.account.getInfo.bind(program));

program
  .command('register')
  .description('register a new account with the storj api')
  .action(actions.account.register.bind(program));

program
  .command('login')
  .description('authorize this device to access your storj api account')
  .action(actions.account.login.bind(program));

program
  .command('logout')
  .description('revoke this device\'s access your storj api account')
  .action(actions.account.logout.bind(program));

program
  .command('reset-password <email>')
  .description('request an account password reset email')
  .action(actions.account.resetpassword.bind(program));

program
  .command('list-keys')
  .description('list your registered public keys')
  .action(actions.keys.list.bind(program));

program
  .command('add-key <pubkey>')
  .description('register the given public key')
  .action(actions.keys.add.bind(program));

program
  .command('remove-key <pubkey>')
  .option('-f, --force', 'skip confirmation prompt')
  .description('invalidates the registered public key')
  .action(actions.keys.remove.bind(program));

program
  .command('list-buckets')
  .description('list your storage buckets')
  .action(actions.buckets.list.bind(program));

program
  .command('get-bucket <bucket-id>')
  .description('get specific storage bucket information')
  .action(actions.buckets.get.bind(program));

program
  .command('add-bucket [name] [storage] [transfer]')
  .description('create a new storage bucket')
  .action(actions.buckets.add.bind(program));

program
  .command('remove-bucket <bucket-id>')
  .option('-f, --force', 'skip confirmation prompt')
  .description('destroys a specific storage bucket')
  .action(actions.buckets.remove.bind(program));

program
  .command('update-bucket <bucket-id> [name] [storage] [transfer]')
  .description('updates a specific storage bucket')
  .action(actions.buckets.update.bind(program));

program
  .command('make-public <bucket-id> <public-pull> <public-push>')
  .description('makes a specific storage bucket public, uploading bucket key to bridge')
  .action(actions.buckets.makePublic.bind(program));

program
  .command('add-frame')
  .description('creates a new file staging frame')
  .action(actions.frames.add.bind(program));

program
  .command('list-frames')
  .description('lists your file staging frames')
  .action(actions.frames.list.bind(program));

program
  .command('get-frame <frame-id>')
  .description('retreives the file staging frame by id')
  .action(actions.frames.get.bind(program));

program
  .command('remove-frame <frame-id>')
  .option('-f, --force', 'skip confirmation prompt')
  .description('removes the file staging frame by id')
  .action(actions.frames.remove.bind(program));

program
  .command('export-keyring <directory>')
  .description('compresses and exports keyring to specific directory')
  .action(utils.exportkeyring.bind(program));

program
  .command('import-keyring <path>')
  .description('imports keyring tarball into current keyring')
  .action(utils.importkeyring.bind(program));

program
  .command('get-file-info <bucket-id> <file-id>')
  .description('gets information about a file')
  .action(actions.files.getInfo.bind(program));

program
  .command('list-files <bucket-id>')
  .description('list the files in a specific storage bucket')
  .action(actions.files.list.bind(program));

program
  .command('remove-file <bucket-id> <file-id>')
  .option('-f, --force', 'skip confirmation prompt')
  .description('delete a file pointer from a specific bucket')
  .action(actions.files.remove.bind(program));

program
  .command('upload-file <bucket-id> <filepath>')
  .option('-c, --concurrency <count>', 'max shard upload concurrency')
  .option('-C, --fileconcurrency <count>', 'max file upload concurrency', 1)
  .option('-r, --redundancy <mirrors>', 'number of mirrors to create for file')
  .option('-u, --user <user>', 'user id for public name resolution', null)
  .description('upload a file or files to the network and track in a bucket.' +
               '\n  upload all files in a single directory using "/path/*"\n' +
               '  or upload recursively using "/path/**/*".\n' +
               '  <filepath> can be a path with wildcard or a space separated' +
               ' list of files.'
             )
  .action(ACTIONS.upload);

program
  .command('create-mirrors <bucket-id> <file-id>')
  .option('-r, --redundancy [mirrors]', 'mirrors to create for file', 3)
  .description('create redundant mirrors for the given file')
  .action(actions.files.mirror.bind(program));

program
  .command('download-file <bucket-id> <file-id> <filepath>')
  .option('-x, --exclude <nodeID,nodeID...>', 'mirrors to create for file', '')
  .option('-u, --user <user>', 'user id for public name resolution', null)
  .description('download a file from the network with a pointer from a bucket')
  .action(ACTIONS.download);

program
  .command('generate-key')
  .option('-s, --save <path>', 'save the generated private key')
  .option('-e, --encrypt <passphrase>', 'encrypt the generated private key')
  .description('generate a new ecdsa key pair and print it')
  .action(utils.generatekey.bind(program));

program
  .command('get-contact <nodeid>')
  .description('get the contact information for a given node id')
  .action(actions.contacts.get.bind(program));

program
  .command('get-pointers <bucket-id> <file-id>')
  .option('-s, --skip <index>', 'starting index for file slice', 0)
  .option('-n, --limit <number>', 'total pointers to return from index', 6)
  .description('get pointers metadata for a file in a bucket')
  .action(actions.files.getpointers.bind(program));

program
  .command('create-token <bucket-id> <operation>')
  .description('create a push or pull token for a file')
  .action(actions.buckets.createtoken.bind(program));

program
  .command('list-contacts [page]')
  .option('-c, --connected', 'limit results to connected nodes')
  .description('list the peers known to the remote bridge')
  .action(actions.contacts.list.bind(program));

program
  .command('prepare-audits <total> <filepath>')
  .description('generates a series of challenges used to prove file possession')
  .action(utils.prepareaudits.bind(program));

program
  .command('prove-file <merkleleaves> <challenge> <filepath>')
  .description('generates a proof from the comma-delimited tree and challenge')
  .action(utils.provefile.bind(program));

program
  .command('change-keyring')
  .description('change the keyring password')
  .action(utils.changekeyring.bind(program));

  program
    .command('reset-keyring')
    .description('delete the current keyring and start a new one')
    .action(utils.resetkeyring.bind(program));

program
  .command('sign-message <privatekey> <message>')
  .option('-c, --compact', 'use bitcoin-style compact signature')
  .description('signs the message using the supplied private key')
  .action(utils.signmessage.bind(program));

program
  .command('stream-file <bucket-id> <file-id>')
  .option('-x, --exclude <nodeID,nodeID...>', 'mirrors to create for file', '')
  .description('stream a file from the network and write to stdout')
  .action(actions.files.stream.bind(program));

program
  .command('verify-proof <root> <depth> <proof>')
  .description('verifies the proof response given the merkle root and depth')
  .action(utils.verifyproof.bind(program));

program
  .command('generate-seed')
  .description('generates new deterministic seed')
  .action(actions.seed.generateSeed.bind(program));

program
  .command('print-seed')
  .description('prints the human readable deterministic seed')
  .action(actions.seed.printSeed.bind(program));

program
  .command('import-seed')
  .description('imports deterministic seed from another device')
  .action(actions.seed.importSeed.bind(program));

program
  .command('delete-seed')
  .description('deletes the deterministic seed from the keyring')
  .action(actions.seed.deleteSeed.bind(program));


program
  .command('*')
  .description('prints the usage information to the console')
  .action(ACTIONS.fallthrough);

// NB: If piping output to another program that does not consume all the output
// NB: (like `head`), don't throw an error.
process.stdout.on('error', function(err) {
  if (err.code === 'EPIPE') {
    process.exit(0);
  }
});

program.parse(process.argv);

// Awwwww <3
if (process.argv.length < 3) {
  return program.help();
}<|MERGE_RESOLUTION|>--- conflicted
+++ resolved
@@ -92,25 +92,16 @@
   * @param {String} bucketArg - Bucket name or bucket id
   * @param {String} [userId] - override your own id
   */
-<<<<<<< HEAD
 program._storj.getRealBucketId = function(bucketArg, userId){
   // return bucketArg if we don't have a userId
-  if (!storj.utils.existsSync(program._storj.idpath()) && !userId) {
+  if (!storj.utils.existsSync(program._storj.idpath && !userId) {
     return bucketArg;
   }
   // retrieve our own id if one was not passed in
   if(!userId){
-    userId = fs.readFileSync(program._storj.idpath()).toString();
+    userId = fs.readFileSync(program._storj.idpath.toString();
   }
   // translate to name if argument doesn't match id or resolution is forced
-=======
-program._storj.getRealBucketId = function(bucketArg){
-  if (!storj.utils.existsSync(program._storj.idpath)) {
-
-    return bucketArg;
-  }
-  var userId = fs.readFileSync(program._storj.idpath).toString();
->>>>>>> fdd6448d
   if(!bucketArg.match(/^[0-9a-f]{24}$/i) || program.byname){
     return storj.utils.calculateBucketId(userId, bucketArg);
   }
